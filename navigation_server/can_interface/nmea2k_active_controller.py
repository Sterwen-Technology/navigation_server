--- conflicted
+++ resolved
@@ -299,12 +299,7 @@
         We just use the application 0 that is the default
         """
         app = self._applications[0] # shall not crash as we always have 1 app
-<<<<<<< HEAD
-        app.send_iso_request(255, 126996)
-        app.send_iso_request(255, 126998)
-
-=======
         # app.send_iso_request(255, 126996)
         # app.send_iso_request(255, 126998)
         app.send_address_claim()
->>>>>>> a4953dcf
+
