[project]
name = "navigation-server"
package-mode = true
version = "2.2.0"
description = "Navigation Server Full Install"
authors = [{name="Laurent Carré", email="<laurent.carre@sterwen-technology.eu>"}]
readme = "README.md"
requires-python = ">=3.12"
license = { file = "LICENSE"}



dependencies = [
    "pyserial>=3.5",
    "protobuf==5.27.2",
<<<<<<< HEAD
=======
    "grpcio==1.66.2",
>>>>>>> ec4eb39b
    "grpcio-tools==1.66.2",
    "pyyaml>=6.0.1",
    "python-can>=4.0",
    "gpiod>=2.0"
]

[project.scripts]
navigation_server = "navigation_server:server_main"

[tool.poetry]

include = [
    {path = "navigation_definitions", format = ["sdist", "wheel"] },
    {path = "conf", format = ["sdist"] },
    {path = "system", format = ["sdist"] },
    "run_server", "run_server.py", "setrunenv"
]

[build-system]
requires = ["poetry-core"]
build-backend = "poetry.core.masonry.api"
<|MERGE_RESOLUTION|>--- conflicted
+++ resolved
@@ -13,10 +13,7 @@
 dependencies = [
     "pyserial>=3.5",
     "protobuf==5.27.2",
-<<<<<<< HEAD
-=======
     "grpcio==1.66.2",
->>>>>>> ec4eb39b
     "grpcio-tools==1.66.2",
     "pyyaml>=6.0.1",
     "python-can>=4.0",
