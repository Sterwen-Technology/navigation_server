#-------------------------------------------------------------------------------
# Name:        navigation_message_server.py
# Purpose:     top module for the navigation server
#
# Author:      Laurent Carré
#
# Created:     25/10/2021
# Copyright:   (c) Laurent Carré Sterwen Technology 2021-2023
# Licence:     Eclipse Public License 2.0
#-------------------------------------------------------------------------------

import sys
import os
from argparse import ArgumentParser
import signal
import datetime

from nmea_routing import nmea0183
from nmea_routing.message_server import NMEAServer, NMEASenderServer
from nmea_routing.shipmodul_if import *
from nmea_routing.console import Console
from nmea_routing.publisher import *
from nmea_routing.client_publisher import *
from nmea_routing.internal_gps import InternalGps
from nmea_routing.nmea2000_publisher import N2KTracePublisher
# from simulator_input import *
from nmea_routing.configuration import NavigationConfiguration, ConfigurationException
from nmea_routing.IPCoupler import NMEATCPReader
from nmea_routing.ikonvert import iKonvert
from nmea2000.nmea2k_pgndefs import PGNDefinitions
from nmea2000.nmea2k_manufacturers import Manufacturers
from nmea2000.nmea2k_controller import NMEA2KController
from victron_mppt.mppt_coupler import MPPT_Coupler
from nmea_routing.ydn2k_coupler import YDCoupler
from nmea_routing.serial_nmeaport import NMEASerialPort
from nmea_data.data_client import NMEADataClient
from nmea_routing.filters import NMEA0183Filter, NMEA2000Filter, NMEA2000TimeFilter
from utilities.raw_log_coupler import RawLogCoupler
from utilities.log_utilities import NavigationLogSystem


def _parser():
    p = ArgumentParser(description=sys.argv[0])

    p.add_argument('-s', '--settings', action='store', type=str, default='./conf/settings.yml')
    p.add_argument('-d', '--working_dir', action='store', type=str)

    return p


<<<<<<< HEAD
version = "V1.34"
=======
version = "V1.40"
>>>>>>> 55d513fa
default_base_dir = "/mnt/meaban/Sterwen-Tech-SW/navigation_server"
parser = _parser()
_logger = logging.getLogger("ShipDataServer")


class Options(object):
    def __init__(self, p):
        self.parser = p
        self.options = None

    def __getattr__(self, name):
        if self.options is None:
            self.options = self.parser.parse_args()
        try:
            return getattr(self.options, name)
        except AttributeError:
            raise AttributeError(name)


class NavigationMainServer:

    def __init__(self):

        self._name = 'main'
        self._console = None
        self._servers = []
        self._couplers = {}
        self._publishers = []
        self._data_client = []
        self._filters = []
        self._sigint_count = 0
        self._is_running = False
        self._logfile = None
        self._start_time = 0
        self._start_time_s = "Not started"

        signal.signal(signal.SIGINT, self.stop_handler)

    @property
    def couplers(self):
        return self._couplers.values()

    def name(self):
        return self._name

    def class_name(self):
        return self.__class__.__name__

    @staticmethod
    def version():
        global version
        return version

    def add_server(self, server):
        if type(server) == Console:
            if self._console is not None:
                _logger.error("Only one Console can be set")
                raise ValueError
            self._console = server
            for s in self._servers:
                self._console.add_server(s)
            self._console.add_server(self)
        elif self._console is not None:
            self._console.add_server(server)
        self._servers.append(server)

    def start(self):
        '''
        def start_publisher(pub):
            for coupler in self._couplers:
                coupler.register(pub)
            pub.start()
            '''
        for publisher in self._publishers:
            publisher.start()
        for server in self._servers:
            server.start()
        for inst in self._couplers.values():
            inst.request_start()
        self._is_running = True
        self._start_time = datetime.datetime.now()
        self._start_time_s = self._start_time.strftime("%Y/%m/%d-%H:%M:%S")

    def start_time_str(self):
        return self._start_time_s

    def wait(self):
        for server in self._servers:
            server.join()
            _logger.info("%s threads joined" % server.name())
        for inst in self._couplers.values():
            if inst.is_alive():
                inst.join()
            _logger.info("Coupler %s thread joined" % inst.name())
        print_threads()
        self._is_running = False

    def stop_server(self):
        for server in self._servers:
            server.stop()
        for inst in self._couplers.values():
            inst.stop()
        for pub in self._publishers:
            pub.stop()
        # self._console.close()
        _logger.info("All servers stopped")

    def stop_handler(self, signum, frame):
        self._sigint_count += 1
        if self._sigint_count == 1:
            _logger.info("SIGINT received => stopping the system")
            self.stop_server()
        else:
            print_threads()
            if self._sigint_count > 2:
                os._exit(1)
        # sys.exit(0)

    def request_stop(self, param):
        self.stop_server()

    def add_coupler(self, coupler):
        self._couplers[coupler.name()] = coupler
        for server in self._servers:
            server.add_coupler(coupler)
            # _logger.debug("add coupler %s to %s" % (coupler.name(), server.name()))
            # server.update_couplers()
        if self._is_running:
            coupler.request_start()

    def add_publisher(self, publisher: Publisher):
        self._publishers.append(publisher)
        # publisher.start()

    def add_data_client(self, client):
        self._data_client.append(client)

    def start_coupler(self, name: str):
        try:
            coupler = self._couplers[name]
        except KeyError:
            return "Unknown Coupler"
        if coupler.is_alive():
            return "Coupler running"

        if coupler.has_run():
            # now we need to clean up all references
            for server in self._servers:
                server.remove_coupler(coupler)
            inst_descr = NavigationConfiguration.get_conf().coupler(name)
            new_coupler = inst_descr.build_object()
            new_coupler.force_start()
            self.add_coupler(new_coupler)
        else:
            coupler.force_start()
            coupler.request_start()
        return "Start request OK"


def print_threads():
    _logger.info("Number of remaining active threads: %d" % threading.active_count())
    thl = threading.enumerate()
    for t in thl:
        _logger.info("Thread:%s" % t.name)


def main():
    # global global_configuration

    opts = parser.parse_args()
    # global parameters
    if opts.working_dir is not None:
        os.chdir(opts.working_dir)
    else:
        if os.getcwd() != default_base_dir:
            os.chdir(default_base_dir)
    # print("Current directory", os.getcwd())
    # set log for the configuration phase
<<<<<<< HEAD
    loghandler = logging.StreamHandler()
    logformat = logging.Formatter("%(asctime)s | [%(levelname)s] %(message)s")
    loghandler.setFormatter(logformat)
    _logger.addHandler(loghandler)
    _logger.setLevel('INFO')
    start_string = "Starting Navigation server version %s - copyright Sterwen Technology 2021-2023" % version
    _logger.info(start_string)
=======
    NavigationLogSystem.create_log()

    _logger.info("Starting Navigation server version %s - copyright Sterwen Technology 2021-2023" % version)
>>>>>>> 55d513fa

    # build the configuration from the file
    config = NavigationConfiguration(opts.settings)
    config.add_class(NMEAServer)
    config.add_class(NMEASenderServer)
    config.add_class(Console)
    config.add_class(ShipModulConfig)
    config.add_class(ShipModulInterface)
    config.add_class(NMEATCPReader)
    config.add_class(LogPublisher)
    config.add_class(Injector)
    config.add_class(iKonvert)
    config.add_class(N2KTracePublisher)
    # config.add_class(N2KProbePublisher) obsolete class
    config.add_class(InternalGps)
    config.add_class(MPPT_Coupler)
    config.add_class(YDCoupler)
    config.add_class(NMEASerialPort)
    config.add_class(NMEA2KController)
    config.add_class(NMEADataClient)
    config.add_class(NMEA0183Filter)
    config.add_class(NMEA2000Filter)
    config.add_class(NMEA2000TimeFilter)
    config.add_class(RawLogCoupler)
    # logger setup => stream handler for now or file

<<<<<<< HEAD
    log_file = config.get_option("log_file", None)
    if log_file is not None:
        log_dir = config.get_option('trace_dir', None)
        date_stamp = datetime.datetime.now().strftime("%y%m%d-%H%M")
        log_file_name = log_file + '_' + date_stamp + '.log'
        if log_dir is not None:
            log_fullname = os.path.join(log_dir, log_file_name)
        else:
            log_fullname = log_file_name
        _logger.info("Logging redirected into:%s" % log_fullname)
        try:
            fp = open(log_fullname, 'w')
            loghandler.setStream(fp)
        except IOError as e:
            _logger.error("Error opening log file %s %s" % (log_fullname, e))
            pass
    _logger.info(start_string)
    _logger.setLevel(config.get_option('log_level', 'INFO'))
    adjust_log_level(config)
=======
    NavigationLogSystem.finalize_log(config)
>>>>>>> 55d513fa

    _logger.info("Navigation server working directory:%s" % os.getcwd())
    nmea0183.NMEA0183Sentences.init(config.get_option('talker', 'ST'))
    Manufacturers.build_manufacturers(config.get_option('manufacturer_xml', './def/Manufacturers.N2kDfn.xml'))
    PGNDefinitions.build_definitions(config.get_option("nmea2000_xml", './def/PGNDefns.N2kDfn.xml'))

    main_server = NavigationMainServer()
    # create the filters upfront
    for inst_descr in config.filters():
        inst_descr.build_object()
    _logger.debug("Filter created")
    # create the servers
    for server_descr in config.servers():
        try:
            server = server_descr.build_object()
        except ConfigurationException as e:
            _logger.error("Error building server %s" % e)
            continue
        main_server.add_server(server)
    _logger.debug("Servers created")
    # create the couplers
    for inst_descr in config.couplers():
        coupler = inst_descr.build_object()
        main_server.add_coupler(coupler)
    _logger.debug("Couplers created")
    # create the publishers
    for pub_descr in config.publishers():
        publisher = pub_descr.build_object()
        main_server.add_publisher(publisher)
    _logger.debug("Publishers created")
    for data_s in config.data_sinks():
        client = data_s.build_object()
        main_server.add_data_client(client)
    _logger.debug("Data sinks created")
    _logger.debug("Starting the main server")
    main_server.start()
    # print_threads()
    main_server.wait()


if __name__ == '__main__':
    main()<|MERGE_RESOLUTION|>--- conflicted
+++ resolved
@@ -48,11 +48,7 @@
     return p
 
 
-<<<<<<< HEAD
-version = "V1.34"
-=======
 version = "V1.40"
->>>>>>> 55d513fa
 default_base_dir = "/mnt/meaban/Sterwen-Tech-SW/navigation_server"
 parser = _parser()
 _logger = logging.getLogger("ShipDataServer")
@@ -231,19 +227,9 @@
             os.chdir(default_base_dir)
     # print("Current directory", os.getcwd())
     # set log for the configuration phase
-<<<<<<< HEAD
-    loghandler = logging.StreamHandler()
-    logformat = logging.Formatter("%(asctime)s | [%(levelname)s] %(message)s")
-    loghandler.setFormatter(logformat)
-    _logger.addHandler(loghandler)
-    _logger.setLevel('INFO')
-    start_string = "Starting Navigation server version %s - copyright Sterwen Technology 2021-2023" % version
-    _logger.info(start_string)
-=======
     NavigationLogSystem.create_log()
 
     _logger.info("Starting Navigation server version %s - copyright Sterwen Technology 2021-2023" % version)
->>>>>>> 55d513fa
 
     # build the configuration from the file
     config = NavigationConfiguration(opts.settings)
@@ -270,7 +256,6 @@
     config.add_class(RawLogCoupler)
     # logger setup => stream handler for now or file
 
-<<<<<<< HEAD
     log_file = config.get_option("log_file", None)
     if log_file is not None:
         log_dir = config.get_option('trace_dir', None)
@@ -290,9 +275,6 @@
     _logger.info(start_string)
     _logger.setLevel(config.get_option('log_level', 'INFO'))
     adjust_log_level(config)
-=======
-    NavigationLogSystem.finalize_log(config)
->>>>>>> 55d513fa
 
     _logger.info("Navigation server working directory:%s" % os.getcwd())
     nmea0183.NMEA0183Sentences.init(config.get_option('talker', 'ST'))
